<<<<<<< HEAD
const fs = require('fs').promises;
const path = require('path');
const tar = require('tar');
const ignore = require('ignore');
=======
import fs from 'fs';
import path from 'path';
import tar from 'tar';

const { promises: fsPromises } = fs;
>>>>>>> bfed83b9

class CheckpointManager {
  constructor(projectRoot = process.cwd()) {
    this.projectRoot = path.resolve(projectRoot);
    this.checkpointDir = path.join(this.projectRoot, '.checkpoints');
    this.snapshotsDir = path.join(this.checkpointDir, 'snapshots');
    this.configFile = path.join(this.checkpointDir, 'config.json');
    this.changelogFile = path.join(this.checkpointDir, 'changelog.json');
    this._ignoreMatcher = null; // Cache for ignore matcher
  }

  async ensureDirectories() {
    await fsPromises.mkdir(this.checkpointDir, { recursive: true });
    await fsPromises.mkdir(this.snapshotsDir, { recursive: true });
  }

  async loadConfig() {
    const defaultConfig = {
      maxCheckpoints: 10,
      autoName: true,
      additionalIgnores: [],
      nameTemplate: 'checkpoint_{timestamp}'
    };

    try {
      const configData = await fsPromises.readFile(this.configFile, 'utf8');
      const config = JSON.parse(configData);
      // Merge with defaults for any missing keys
      return { ...defaultConfig, ...config };
    } catch (error) {
      // Create default config file
      await this.ensureDirectories();
      await fsPromises.writeFile(this.configFile, JSON.stringify(defaultConfig, null, 2));
      return defaultConfig;
    }
  }

  async getIgnoreMatcher() {
    if (this._ignoreMatcher) {
      return this._ignoreMatcher;
    }

    const ig = ignore();
    const config = await this.loadConfig();

    // Always ignore the .checkpoints directory
    ig.add(['.checkpoints', '.checkpoints/']);

    // Add additional ignore patterns from config
    if (config.additionalIgnores && config.additionalIgnores.length > 0) {
      ig.add(config.additionalIgnores);
    }

    // Add .gitignore patterns if file exists
    try {
      const gitignorePath = path.join(this.projectRoot, '.gitignore');
<<<<<<< HEAD
      const gitignoreContent = await fs.readFile(gitignorePath, 'utf8');
      ig.add(gitignoreContent);
=======
      const gitignoreContent = await fsPromises.readFile(gitignorePath, 'utf8');
      const gitignorePatterns = gitignoreContent
        .split('\n')
        .map(line => line.trim())
        .filter(line => line && !line.startsWith('#'));

      for (const pattern of gitignorePatterns) {
        if (this.matchesPattern(relativePath, pattern) || 
            this.matchesPattern(path.basename(filePath), pattern)) {
          return true;
        }
      }
>>>>>>> bfed83b9
    } catch (error) {
      // No gitignore file, continue with additional patterns only
    }

    this._ignoreMatcher = ig;
    return this._ignoreMatcher;
  }

  async shouldIgnore(filePath) {
    const relativePath = path.relative(this.projectRoot, filePath);
    const ig = await this.getIgnoreMatcher();
    
    return ig.ignores(relativePath);
  }

  async getProjectFiles() {
    const files = [];
    
    async function walkDir(dir) {
      try {
        const entries = await fsPromises.readdir(dir, { withFileTypes: true });
        
        for (const entry of entries) {
          const fullPath = path.join(dir, entry.name);
          
          if (entry.isDirectory()) {
            if (!(await this.shouldIgnore(fullPath))) {
              await walkDir.call(this, fullPath);
            }
          } else if (entry.isFile()) {
            if (!(await this.shouldIgnore(fullPath))) {
              const relativePath = path.relative(this.projectRoot, fullPath);
              files.push(relativePath);
            }
          }
        }
      } catch (error) {
        // Skip directories we can't read
      }
    }

    await walkDir.call(this, this.projectRoot);
    return files.sort();
  }

  generateCheckpointName(customName, description) {
    const timestamp = new Date().toISOString().replace(/[:.]/g, '-').slice(0, 19);
    
    if (customName) {
      return `${customName}_${timestamp}`;
    }
    
    if (description) {
      const cleanDesc = description.toLowerCase()
        .replace(/[^a-z0-9\s]/g, '')
        .replace(/\s+/g, '_')
        .slice(0, 30);
      return `${cleanDesc}_${timestamp}`;
    }
    
    return `checkpoint_${timestamp}`;
  }

  async setup() {
    try {
      await this.ensureDirectories();
      
      // Setup gitignore
      const gitignorePath = path.join(this.projectRoot, '.gitignore');
      const gitignoreEntry = '.checkpoints/';
      
      try {
        let gitignoreContent = '';
        try {
          gitignoreContent = await fsPromises.readFile(gitignorePath, 'utf8');
        } catch (error) {
          // File doesn't exist, will create new one
        }
        
        if (!gitignoreContent.includes(gitignoreEntry)) {
          const newContent = gitignoreContent + 
            (gitignoreContent && !gitignoreContent.endsWith('\n') ? '\n' : '') +
            '\n# ClaudPoint checkpoint system\n' + gitignoreEntry + '\n';
          await fsPromises.writeFile(gitignorePath, newContent);
        }
      } catch (error) {
        // Could not update .gitignore, continue
      }
      
      // Create initial config
      await this.loadConfig();
      
      // Create initial checkpoint if files exist
      const files = await this.getProjectFiles();
      let initialCheckpoint = null;
      
      if (files.length > 0) {
        const result = await this.create('initial', 'Initial ClaudPoint setup');
        if (result.success) {
          initialCheckpoint = result.name;
        }
      }
      
      return {
        success: true,
        initialCheckpoint
      };
    } catch (error) {
      return {
        success: false,
        error: error.message
      };
    }
  }

  async create(name, description) {
    try {
      await this.ensureDirectories();
      const files = await this.getProjectFiles();
      
      if (files.length === 0) {
        return {
          success: false,
          error: 'No files found to checkpoint'
        };
      }

      const checkpointName = this.generateCheckpointName(name, description);
      const checkpointPath = path.join(this.snapshotsDir, checkpointName);
      await fsPromises.mkdir(checkpointPath, { recursive: true });

      // Calculate total size
      let totalSize = 0;
      for (const file of files) {
        try {
          const stats = await fsPromises.stat(path.join(this.projectRoot, file));
          totalSize += stats.size;
        } catch (error) {
          // File might have been deleted, skip
        }
      }

      // Create manifest
      const manifest = {
        name: checkpointName,
        timestamp: new Date().toISOString(),
        description: description || 'Manual checkpoint',
        files: files,
        fileCount: files.length,
        totalSize: totalSize
      };

      await fsPromises.writeFile(
        path.join(checkpointPath, 'manifest.json'),
        JSON.stringify(manifest, null, 2)
      );

      // Create tarball
      const tarPath = path.join(checkpointPath, 'files.tar.gz');
      await tar.create(
        {
          gzip: true,
          file: tarPath,
          cwd: this.projectRoot
        },
        files
      );

      // Cleanup old checkpoints
      await this.cleanupOldCheckpoints();
      
      // Log to changelog
      await this.logToChangelog('CREATE_CHECKPOINT', `Created checkpoint: ${checkpointName}`, manifest.description);
      
      return {
        success: true,
        name: checkpointName,
        description: manifest.description,
        fileCount: files.length,
        size: this.formatSize(totalSize)
      };
    } catch (error) {
      return {
        success: false,
        error: error.message
      };
    }
  }

  async restore(checkpointName, dryRun = false) {
    try {
      const checkpoints = await this.getCheckpoints();
      const checkpoint = checkpoints.find(cp => 
        cp.name === checkpointName || cp.name.includes(checkpointName)
      );

      if (!checkpoint) {
        return {
          success: false,
          error: `Checkpoint not found: ${checkpointName}`
        };
      }

      if (dryRun) {
        return {
          success: true,
          dryRun: true,
          checkpoint: checkpoint
        };
      }

      // Create emergency backup
      const emergencyName = `emergency_backup_${new Date().toISOString().replace(/[:.]/g, '-').slice(0, 19)}`;
      const backupResult = await this.create(emergencyName, 'Auto-backup before restore');
      
      if (!backupResult.success) {
        return {
          success: false,
          error: 'Failed to create emergency backup'
        };
      }

      // Get file differences
      const currentFiles = new Set(await this.getProjectFiles());
      const checkpointFiles = new Set(checkpoint.files);
      const filesToDelete = [...currentFiles].filter(f => !checkpointFiles.has(f));

      // Delete files that shouldn't exist
      for (const file of filesToDelete) {
        const fullPath = path.join(this.projectRoot, file);
        try {
          await fsPromises.unlink(fullPath);
        } catch (error) {
          // File already gone, continue
        }
      }

      // Extract checkpoint files
      const checkpointPath = path.join(this.snapshotsDir, checkpoint.name);
      const tarPath = path.join(checkpointPath, 'files.tar.gz');
      
      await tar.extract({
        file: tarPath,
        cwd: this.projectRoot
      });

      // Clean up empty directories
      await this.cleanupEmptyDirectories();

      // Log to changelog
      await this.logToChangelog('RESTORE_CHECKPOINT', `Restored checkpoint: ${checkpoint.name}`, `Emergency backup: ${emergencyName}`);

      return {
        success: true,
        emergencyBackup: backupResult.name,
        restored: checkpoint.name
      };
    } catch (error) {
      return {
        success: false,
        error: error.message
      };
    }
  }

  async getCheckpoints() {
    try {
      await this.ensureDirectories();
      const entries = await fsPromises.readdir(this.snapshotsDir, { withFileTypes: true });
      const checkpoints = [];

      for (const entry of entries) {
        if (entry.isDirectory()) {
          const manifestPath = path.join(this.snapshotsDir, entry.name, 'manifest.json');
          try {
            const manifestData = await fsPromises.readFile(manifestPath, 'utf8');
            const manifest = JSON.parse(manifestData);
            checkpoints.push(manifest);
          } catch (error) {
            // Skip invalid checkpoints
          }
        }
      }

      return checkpoints.sort((a, b) => new Date(b.timestamp) - new Date(a.timestamp));
    } catch (error) {
      return [];
    }
  }

  async cleanupOldCheckpoints() {
    const config = await this.loadConfig();
    const checkpoints = await this.getCheckpoints();
    
    if (checkpoints.length > config.maxCheckpoints) {
      const toDelete = checkpoints.slice(config.maxCheckpoints);
      for (const checkpoint of toDelete) {
        const checkpointPath = path.join(this.snapshotsDir, checkpoint.name);
        try {
          await fsPromises.rm(checkpointPath, { recursive: true, force: true });
        } catch (error) {
          // Continue on error
        }
      }
    }
  }

  async cleanupEmptyDirectories() {
    const walkAndClean = async (dir) => {
      try {
        const entries = await fsPromises.readdir(dir, { withFileTypes: true });
        
        for (const entry of entries) {
          if (entry.isDirectory()) {
            const fullPath = path.join(dir, entry.name);
            await walkAndClean(fullPath);
            
            // Try to remove if empty
            try {
              const remaining = await fsPromises.readdir(fullPath);
              if (remaining.length === 0) {
                await fsPromises.rmdir(fullPath);
              }
            } catch (error) {
              // Directory not empty or other error, continue
            }
          }
        }
      } catch (error) {
        // Can't read directory, continue
      }
    };

    await walkAndClean(this.projectRoot);
  }

  formatSize(bytes) {
    const units = ['B', 'KB', 'MB', 'GB'];
    let size = bytes;
    let unitIndex = 0;
    
    while (size >= 1024 && unitIndex < units.length - 1) {
      size /= 1024;
      unitIndex++;
    }
    
    return `${size.toFixed(1)}${units[unitIndex]}`;
  }

  async logToChangelog(action, description, details = null) {
    try {
      let changelog = [];
      try {
        const changelogData = await fsPromises.readFile(this.changelogFile, 'utf8');
        changelog = JSON.parse(changelogData);
      } catch (error) {
        // File doesn't exist yet, start with empty array
      }

      const entry = {
        timestamp: new Date().toISOString(),
        action,
        description,
        details
      };

      changelog.unshift(entry); // Add to beginning
      
      // Keep only last 50 entries
      if (changelog.length > 50) {
        changelog = changelog.slice(0, 50);
      }

      await fsPromises.writeFile(this.changelogFile, JSON.stringify(changelog, null, 2));
    } catch (error) {
      // Don't fail the main operation if changelog fails
      console.error('Warning: Could not update changelog:', error.message);
    }
  }

  async getChangelog() {
    try {
      const changelogData = await fsPromises.readFile(this.changelogFile, 'utf8');
      const changelog = JSON.parse(changelogData);
      
      // Format timestamps for display
      return changelog.map(entry => ({
        ...entry,
        timestamp: new Date(entry.timestamp).toLocaleString()
      }));
    } catch (error) {
      return [];
    }
  }
}

export default CheckpointManager;<|MERGE_RESOLUTION|>--- conflicted
+++ resolved
@@ -1,15 +1,9 @@
-<<<<<<< HEAD
-const fs = require('fs').promises;
-const path = require('path');
-const tar = require('tar');
-const ignore = require('ignore');
-=======
 import fs from 'fs';
 import path from 'path';
 import tar from 'tar';
+const ignore = 'ignore';
 
 const { promises: fsPromises } = fs;
->>>>>>> bfed83b9
 
 class CheckpointManager {
   constructor(projectRoot = process.cwd()) {
@@ -66,23 +60,8 @@
     // Add .gitignore patterns if file exists
     try {
       const gitignorePath = path.join(this.projectRoot, '.gitignore');
-<<<<<<< HEAD
       const gitignoreContent = await fs.readFile(gitignorePath, 'utf8');
       ig.add(gitignoreContent);
-=======
-      const gitignoreContent = await fsPromises.readFile(gitignorePath, 'utf8');
-      const gitignorePatterns = gitignoreContent
-        .split('\n')
-        .map(line => line.trim())
-        .filter(line => line && !line.startsWith('#'));
-
-      for (const pattern of gitignorePatterns) {
-        if (this.matchesPattern(relativePath, pattern) || 
-            this.matchesPattern(path.basename(filePath), pattern)) {
-          return true;
-        }
-      }
->>>>>>> bfed83b9
     } catch (error) {
       // No gitignore file, continue with additional patterns only
     }
